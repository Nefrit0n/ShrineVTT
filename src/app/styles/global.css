:root {
  color-scheme: dark;
  font-family: "Inter", system-ui, -apple-system, BlinkMacSystemFont, "Segoe UI", sans-serif;
  color: #e9ecf8;
  background-color: #05060b;
  --sidebar-width: clamp(320px, 24vw, 380px);
}

* {
  box-sizing: border-box;
}

html,
body,
#root {
  margin: 0;
  min-height: 100%;
  background: #05060b;
}

body {
  line-height: 1.6;
}

a {
  color: inherit;
}

.sr-only {
  position: absolute;
  width: 1px;
  height: 1px;
  padding: 0;
  margin: -1px;
  overflow: hidden;
  clip: rect(0, 0, 0, 0);
  white-space: nowrap;
  border: 0;
}

.workspace {
  position: relative;
  min-height: 100vh;
  width: 100%;
  overflow: hidden;
  background: radial-gradient(circle at 20% 20%, rgba(60, 99, 255, 0.15), transparent 45%),
    radial-gradient(circle at 80% 30%, rgba(168, 85, 247, 0.12), transparent 46%),
    #05060b;
}

.workspace-canvas {
  position: fixed;
  inset: 0;
  width: 100%;
  height: 100%;
  display: block;
  filter: saturate(135%);
}

.workspace-overlay {
  position: fixed;
  inset: 0;
  --workspace-padding: clamp(16px, 4vw, 48px);
  display: flex;
  justify-content: space-between;
  align-items: flex-start;
<<<<<<< HEAD
  padding: 0;
  padding-left: var(--workspace-padding);
  padding-right: calc(var(--workspace-padding) + var(--sidebar-width));
  padding-bottom: var(--workspace-padding);
=======
  padding: var(--workspace-padding);
  padding-right: calc(var(--workspace-padding) + var(--sidebar-width));
>>>>>>> c797aab3
  gap: clamp(20px, 4vw, 40px);
  pointer-events: none;
  flex-wrap: wrap;
}

.workspace-overlay>* {
  pointer-events: auto;
}

.workspace-overlay > :not(.world-sidebar) {
  margin-top: var(--workspace-padding);
}

.scene-tools {
  display: flex;
  flex-direction: column;
  gap: 18px;
  width: clamp(120px, 18vw, 280px);
  color: rgba(230, 236, 255, 0.95);
}

/* Заголовок */
.scene-tools__intro h2 {
  margin: 0;
  font-size: 1rem;
  text-transform: uppercase;
  letter-spacing: 0.08em;
  color: rgba(230, 236, 255, 0.9);
}

.scene-tools__intro p {
  margin: 0;
  font-size: 0.82rem;
  color: rgba(190, 205, 255, 0.7);
}

/* Оболочка */
.scene-tools__body {
  display: flex;
  align-items: stretch;
  gap: 16px;
}

/* Контейнер кнопок */
.scene-tools__toolbar {
  display: flex;
  flex-direction: column;
  align-items: center;
  gap: 10px;
  padding: 12px;
  border-radius: 20px;
  background: rgba(16, 20, 34, 0.55);
  backdrop-filter: blur(20px);
  border: 1px solid rgba(90, 120, 255, 0.18);
  box-shadow: 0 6px 20px rgba(0, 0, 0, 0.45);
}

/* Кнопка */
.scene-tools__tool {
  width: 46px;
  height: 46px;
  display: flex;
  align-items: center;
  justify-content: center;
  border-radius: 14px;
  border: 1px solid transparent;
  background: rgba(24, 28, 48, 0.55);
  color: rgba(210, 220, 255, 0.8);
  cursor: pointer;
  transition: all 0.25s ease;
}

.scene-tools__tool:hover {
  background: rgba(30, 36, 66, 0.8);
  color: #fff;
  transform: translateY(-1px);
}

.scene-tools__tool.active {
  background: radial-gradient(circle at 50% 50%, rgba(90, 120, 255, 0.5), rgba(25, 30, 60, 0.85));
  color: #fff;
  box-shadow: 0 0 12px rgba(90, 120, 255, 0.55);
  border-color: rgba(120, 150, 255, 0.5);
}

/* Текст блока описания */
.scene-tools__details {
  flex: 1;
  min-width: 200px;
  padding: 16px;
  border-radius: 18px;
  background: rgba(12, 18, 34, 0.65);
  border: 1px solid rgba(110, 140, 255, 0.25);
  box-shadow: inset 0 0 0 1px rgba(255, 255, 255, 0.06);
  backdrop-filter: blur(18px);
}

.scene-tools__details h3 {
  margin: 0 0 6px 0;
  font-size: 0.92rem;
  text-transform: uppercase;
  letter-spacing: 0.06em;
  color: rgba(225, 233, 255, 0.94);
}

.scene-tools__details p {
  margin: 0;
  font-size: 0.84rem;
  color: rgba(200, 210, 255, 0.78);
  line-height: 1.5;
}


.world-sidebar {
  --sidebar-inline-padding: clamp(16px, 2.2vw, 22px);
  pointer-events: auto;
  position: fixed;
  top: 0;
  right: 0;
  bottom: 0;
  width: var(--sidebar-width);
  display: grid;
  grid-template-rows: auto minmax(0, 1fr);
  align-content: stretch;
  gap: clamp(10px, 1.8vh, 14px);
  padding: 0 var(--sidebar-inline-padding) clamp(16px, 3vh, 24px);
<<<<<<< HEAD
=======
  margin-top: calc(var(--workspace-padding) * -1);
>>>>>>> c797aab3
  background: linear-gradient(160deg, rgba(14, 18, 32, 0.95), rgba(4, 6, 16, 0.92));
  border: 1px solid rgba(90, 114, 210, 0.32);
  border-right: none;
  border-radius: 0 0 0 22px;
  box-shadow: inset 0 1px 0 rgba(255, 255, 255, 0.08), 0 32px 68px rgba(2, 4, 12, 0.72);
  color: rgba(235, 240, 255, 0.9);
  z-index: 3;
}

.world-sidebar__tabs {
  display: flex;
  align-items: stretch;
  gap: 0;
  padding: 0;
  margin: 0 calc(var(--sidebar-inline-padding) * -1);
  background: linear-gradient(180deg, rgba(10, 14, 26, 0.95), rgba(8, 12, 22, 0.9));
  border-bottom: 1px solid rgba(86, 112, 210, 0.4);
  box-shadow: inset 0 -1px 0 rgba(255, 255, 255, 0.08);
}

.world-sidebar__tab {
  flex: 1 1 0;
  min-height: 56px;
  display: grid;
  place-items: center;
  border: 0;
  background: transparent;
  color: rgba(194, 206, 255, 0.86);
  border-right: 1px solid rgba(64, 86, 164, 0.42);
  cursor: pointer;
  transition: color 0.18s ease, background 0.18s ease, box-shadow 0.18s ease;
}

.world-sidebar__tab:last-child {
  border-right: none;
}

.world-sidebar__tab svg {
  width: 20px;
  height: 20px;
}

.world-sidebar__tab:hover,
.world-sidebar__tab:focus-visible {
  color: rgba(242, 246, 255, 0.98);
  background: rgba(40, 64, 160, 0.22);
  box-shadow: inset 0 -2px 0 rgba(118, 150, 255, 0.4);
}

.world-sidebar__tab:focus-visible {
  outline: 2px solid rgba(140, 168, 255, 0.75);
  outline-offset: -2px;
}

.world-sidebar__tab--active {
  color: rgba(248, 250, 255, 1);
  background: linear-gradient(180deg, rgba(214, 92, 57, 0.18), rgba(214, 92, 57, 0.4));
  box-shadow: inset 0 -3px 0 rgba(255, 110, 72, 0.85);
}

.world-sidebar__content {
  display: flex;
  flex-direction: column;
  gap: 12px;
  border-radius: 18px 0 0 20px;
  min-height: 0;
}

.world-sidebar__content-header {
  display: flex;
  flex-direction: column;
  gap: 4px;
}

.world-sidebar__content-heading {
  display: contents;
}

.world-sidebar__content-heading h3 {
  margin: 0;
  font-size: 0.95rem;
  letter-spacing: 0.06em;
  text-transform: uppercase;
  color: rgba(225, 233, 255, 0.94);
}

.world-sidebar__content-heading p {
  margin: 0;
  font-size: 0.85rem;
  color: rgba(200, 210, 255, 0.8);
}

.world-sidebar__content-body {
  flex: 1;
  min-height: 0;
  display: flex;
  flex-direction: column;
  gap: 12px;
  overflow-y: auto;
  padding-right: 2px;
}

.sidebar-placeholder {
  margin: 0;
  font-size: 0.9rem;
  line-height: 1.6;
  color: rgba(198, 210, 255, 0.78);
}

.players-list {
  display: flex;
  flex-direction: column;
  gap: 14px;
}

.players-header {
  display: flex;
  align-items: center;
  justify-content: space-between;
  font-size: 0.85rem;
  color: rgba(201, 211, 255, 0.75);
}

.player-card {
  display: flex;
  gap: 14px;
  padding: 12px 14px;
  border-radius: 16px;
  border: 1px solid rgba(94, 122, 255, 0.22);
  background: linear-gradient(160deg, rgba(14, 20, 38, 0.8), rgba(10, 14, 28, 0.72));
  box-shadow: inset 0 0 0 1px rgba(255, 255, 255, 0.05);
}

.player-avatar {
  width: 42px;
  height: 42px;
  display: inline-flex;
  align-items: center;
  justify-content: center;
  border-radius: 14px;
  font-weight: 600;
  color: rgba(15, 17, 28, 0.9);
}

.player-info {
  display: flex;
  flex-direction: column;
  justify-content: center;
  gap: 4px;
}

.player-info strong {
  font-size: 0.95rem;
  letter-spacing: 0.02em;
  color: rgba(234, 238, 255, 0.95);
}

.player-role {
  font-size: 0.75rem;
  text-transform: uppercase;
  letter-spacing: 0.08em;
  color: rgba(188, 200, 240, 0.68);
}

.chat-dock {
  display: flex;
  flex-direction: column;
  gap: 16px;
}

.chat-dock__controls {
  display: flex;
  align-items: center;
  justify-content: space-between;
  gap: 12px;
  padding: 10px 14px;
  border-radius: 14px;
  border: 1px solid rgba(92, 122, 255, 0.24);
  background: rgba(12, 18, 36, 0.6);
}

.chat-dock__controls label {
  font-size: 0.78rem;
  text-transform: uppercase;
  letter-spacing: 0.08em;
  color: rgba(198, 208, 255, 0.74);
}

.chat-dock__visibility {
  position: relative;
  display: inline-flex;
  align-items: center;
}

.chat-dock__visibility select {
  appearance: none;
  padding: 10px 28px 10px 12px;
  border-radius: 10px;
  border: 1px solid rgba(106, 136, 255, 0.34);
  background: linear-gradient(150deg, rgba(18, 24, 44, 0.82), rgba(12, 18, 32, 0.78));
  color: rgba(224, 232, 255, 0.88);
  font-size: 0.82rem;
  letter-spacing: 0.02em;
}

.chat-dock__visibility select:focus-visible {
  outline: 2px solid rgba(160, 182, 255, 0.85);
  outline-offset: 2px;
}

.chat-dock__header {
  display: flex;
  align-items: baseline;
  justify-content: space-between;
  gap: 12px;
}

.chat-dock__header h3 {
  margin: 0;
  font-size: 0.96rem;
  text-transform: uppercase;
  letter-spacing: 0.08em;
  color: rgba(229, 235, 255, 0.94);
}

.chat-dock__header span {
  font-size: 0.78rem;
  color: rgba(194, 206, 255, 0.72);
}

.chat-dock__messages {
  display: flex;
  flex-direction: column;
  gap: 12px;
  max-height: 320px;
  overflow-y: auto;
  padding-right: 6px;
}

.chat-message {
  display: flex;
  flex-direction: column;
  gap: 6px;
  padding: 12px 14px;
  border-radius: 16px;
  background: linear-gradient(160deg, rgba(12, 18, 36, 0.74), rgba(10, 14, 26, 0.68));
  border: 1px solid rgba(88, 118, 240, 0.2);
}

.chat-message header {
  display: flex;
  align-items: center;
  justify-content: space-between;
  font-size: 0.78rem;
  color: rgba(194, 204, 244, 0.78);
}

.chat-message strong {
  font-size: 0.82rem;
  color: rgba(228, 234, 255, 0.92);
}

.chat-message time {
  font-variant-numeric: tabular-nums;
}

.chat-message p {
  margin: 0;
  font-size: 0.88rem;
  line-height: 1.5;
  color: rgba(206, 216, 255, 0.84);
}

.chat-dock__composer {
  position: relative;
}

.chat-dock__composer input {
  width: 100%;
  padding: 14px 16px;
  border-radius: 14px;
  border: 1px solid rgba(102, 134, 255, 0.28);
  background: rgba(10, 14, 28, 0.82);
  color: rgba(226, 232, 255, 0.9);
  font: inherit;
}

.chat-dock__composer input::placeholder {
  color: rgba(168, 184, 240, 0.55);
}

@media (max-width: 1180px) {
  .workspace-overlay {
    justify-content: center;
    padding-right: var(--workspace-padding);
  }

  .scene-tools {
    width: min(520px, 100%);
  }

  .scene-tools__body {
    flex-direction: column;
    align-items: stretch;
  }

  .scene-tools__toolbar {
    flex-direction: row;
    justify-content: center;
    flex-wrap: wrap;
  }

  .world-sidebar {
    position: relative;
    top: auto;
    right: auto;
    bottom: auto;
    width: clamp(320px, 55vw, 380px);
    margin-top: 0;
    border-radius: 26px;
    border-right: 1px solid rgba(120, 150, 255, 0.26);
  }
}

@media (max-width: 880px) {
  .workspace-overlay {
    flex-direction: column;
    align-items: stretch;
    gap: 20px;
  }

  .scene-tools,
  .world-sidebar {
    width: 100%;
    max-width: 520px;
    margin: 0 auto;
  }

  .world-sidebar {
    height: auto;
    position: relative;
    top: auto;
    right: auto;
    bottom: auto;
    border-radius: 26px;
    border-right: 1px solid rgba(120, 150, 255, 0.26);
    padding: 20px;
    margin-top: 0;
  }
}

@media (max-width: 640px) {
  .workspace-overlay {
    --workspace-padding: 16px;
    padding: var(--workspace-padding);
  }

  .world-sidebar {
    border-radius: 20px;
    gap: 16px;
    padding: 18px;
    border-right: 1px solid rgba(120, 150, 255, 0.26);
    margin-top: 0;
  }

  .world-sidebar__tabs {
    gap: 4px;
    padding: 4px;
  }
}<|MERGE_RESOLUTION|>--- conflicted
+++ resolved
@@ -64,15 +64,10 @@
   display: flex;
   justify-content: space-between;
   align-items: flex-start;
-<<<<<<< HEAD
   padding: 0;
   padding-left: var(--workspace-padding);
   padding-right: calc(var(--workspace-padding) + var(--sidebar-width));
   padding-bottom: var(--workspace-padding);
-=======
-  padding: var(--workspace-padding);
-  padding-right: calc(var(--workspace-padding) + var(--sidebar-width));
->>>>>>> c797aab3
   gap: clamp(20px, 4vw, 40px);
   pointer-events: none;
   flex-wrap: wrap;
@@ -199,10 +194,6 @@
   align-content: stretch;
   gap: clamp(10px, 1.8vh, 14px);
   padding: 0 var(--sidebar-inline-padding) clamp(16px, 3vh, 24px);
-<<<<<<< HEAD
-=======
-  margin-top: calc(var(--workspace-padding) * -1);
->>>>>>> c797aab3
   background: linear-gradient(160deg, rgba(14, 18, 32, 0.95), rgba(4, 6, 16, 0.92));
   border: 1px solid rgba(90, 114, 210, 0.32);
   border-right: none;
