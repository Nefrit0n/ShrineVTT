import { useMemo, useState } from "react";
import clsx from "clsx";

import { Panel } from "@/shared/components/Panel";

import type { WorldSidebarProps, WorldSidebarSection } from "./WorldSidebar.types";

export default function WorldSidebar({ sections, initialSectionId }: WorldSidebarProps) {
  const [activeTab, setActiveTab] = useState<string>(
    initialSectionId ?? sections[0]?.id ?? "chat"
  );

  const activeSection = useMemo<WorldSidebarSection | undefined>(
    () => sections.find((section) => section.id === activeTab),
    [activeTab, sections]
  );

  return (
    <aside className="world-sidebar" aria-label="World sidebar">
      <nav className="world-sidebar__tabs" role="tablist" aria-label="World navigation">
        {sections.map(({ id, title, icon: Icon }) => {
          const isActive = id === activeTab;

          return (
            <button
              key={id}
              type="button"
              role="tab"
              aria-selected={isActive}
              id={`world-sidebar-tab-${id}`}
              aria-controls={`world-sidebar-tabpanel-${id}`}
              className={clsx("world-sidebar__tab", { "world-sidebar__tab--active": isActive })}
              title={title}
              onClick={() => setActiveTab(id)}
            >
              <Icon aria-hidden="true" stroke={1.6} />
              <span className="world-sidebar__tab-label">{title}</span>
            </button>
          );
        })}
      </nav>

      <Panel
<<<<<<< HEAD
        padding="sm"
=======
        padding="md"
>>>>>>> 9d2b819a
        className="world-sidebar__content"
        aria-labelledby={activeSection ? `world-sidebar-tab-${activeSection.id}` : undefined}
        role="tabpanel"
        id={activeSection ? `world-sidebar-tabpanel-${activeSection.id}` : undefined}
      >
        {activeSection && (
          <header className="world-sidebar__content-header">
<<<<<<< HEAD
=======
            {ActiveIcon && (
              <div className="world-sidebar__content-icon" aria-hidden="true">
                <ActiveIcon stroke={1.6} />
              </div>
            )}
>>>>>>> 9d2b819a
            <div className="world-sidebar__content-heading">
              <h3>{activeSection.title}</h3>
              {activeSection.description && <p>{activeSection.description}</p>}
            </div>
          </header>
        )}
        <div className="world-sidebar__content-body">
          {activeSection?.content ?? (
            <p className="sidebar-placeholder">Select a tab to view its tools.</p>
          )}
        </div>
      </Panel>
    </aside>
  );
}<|MERGE_RESOLUTION|>--- conflicted
+++ resolved
@@ -41,11 +41,7 @@
       </nav>
 
       <Panel
-<<<<<<< HEAD
         padding="sm"
-=======
-        padding="md"
->>>>>>> 9d2b819a
         className="world-sidebar__content"
         aria-labelledby={activeSection ? `world-sidebar-tab-${activeSection.id}` : undefined}
         role="tabpanel"
@@ -53,14 +49,6 @@
       >
         {activeSection && (
           <header className="world-sidebar__content-header">
-<<<<<<< HEAD
-=======
-            {ActiveIcon && (
-              <div className="world-sidebar__content-icon" aria-hidden="true">
-                <ActiveIcon stroke={1.6} />
-              </div>
-            )}
->>>>>>> 9d2b819a
             <div className="world-sidebar__content-heading">
               <h3>{activeSection.title}</h3>
               {activeSection.description && <p>{activeSection.description}</p>}
