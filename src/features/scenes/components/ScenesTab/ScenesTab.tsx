import {
  ChangeEvent,
  FormEvent,
  KeyboardEvent as ReactKeyboardEvent,
  MouseEvent as ReactMouseEvent,
  useCallback,
  useEffect,
  useMemo,
  useRef,
  useState,
} from "react";
import { createPortal } from "react-dom";
import clsx from "clsx";
import {
  IconCheck,
  IconCopy,
  IconDotsVertical,
  IconInfoCircle,
  IconPencil,
  IconPhoto,
  IconPlayerPlay,
  IconTrash,
  IconX,
} from "@tabler/icons-react";
import { FixedSizeList, ListChildComponentProps } from "react-window";

import {
  activateScene,
  createScene,
  deleteScene,
  duplicateScene,
  fetchScene,
  updateScene,
} from "../../api/scenesApi";
import type { Scene, SceneCreatePayload, SceneStatus } from "../../types";

import styles from "./ScenesTab.module.css";

const STATUS_LABELS: Record<SceneStatus, string> = {
  active: "Активна",
  hidden: "Скрыта",
  draft: "Черновик",
};

const MODE_LABELS = {
  theatre: "Театр воображения",
  tactical: "Тактическая карта",
} as const;

const STATUS_STYLE_CLASS: Record<SceneStatus, string> = {
  active: styles.statusActive,
  draft: styles.statusDraft,
  hidden: styles.statusHidden,
};

const ITEM_HEIGHT = 196;
const SEARCH_DEBOUNCE = 300;

type SceneFormState = {
  id?: string;
  name: string;
  backgroundUrl: string;
  backgroundData?: string;
  width: string;
  height: string;
  gridSize: string;
  mode: SceneCreatePayload["mode"];
  status: SceneCreatePayload["status"];
  tags: string[];
};

type ScenesTabProps = {
  scenes: Scene[];
  activeSceneId: string | null;
  onScenesUpdated: () => Promise<void> | void;
  onActivateLocally: (sceneId: string) => void;
};

type MenuState = {
  sceneId: string;
  x: number;
  y: number;
};

type TagInputProps = {
  value: string[];
  suggestions: string[];
  onChange: (next: string[]) => void;
};

const emptyFormState: SceneFormState = {
  name: "",
  backgroundUrl: "",
  width: "40",
  height: "40",
  gridSize: "5",
  mode: "theatre",
  status: "draft",
  tags: [],
};

function useElementSize<T extends HTMLElement>() {
  const ref = useRef<T | null>(null);
  const [size, setSize] = useState({ width: 0, height: 0 });

  useEffect(() => {
    if (!ref.current) return;

    const element = ref.current;
    const rect = element.getBoundingClientRect();
    setSize({ width: rect.width, height: rect.height });
    const observer = new ResizeObserver((entries) => {
      const entry = entries[0];
      if (!entry) return;
      const { width, height } = entry.contentRect;
      setSize({ width, height });
    });

    observer.observe(element);
    return () => observer.disconnect();
  }, []);

  return { ref, size } as const;
}

<<<<<<< HEAD
// Чипы тегов с автодополнением и быстрым удалением
=======
>>>>>>> 7deab68c
function TagInput({ value, suggestions, onChange }: TagInputProps) {
  const [inputValue, setInputValue] = useState("");
  const [isFocused, setFocused] = useState(false);

  const availableSuggestions = useMemo(() => {
    const query = inputValue.trim().toLowerCase();
    return suggestions
      .filter((tag) => !value.includes(tag))
      .filter((tag) => (query ? tag.toLowerCase().includes(query) : true))
      .slice(0, 6);
  }, [inputValue, suggestions, value]);

  const addTag = useCallback(
    (next: string) => {
      const normalized = next.trim();
      if (!normalized || value.includes(normalized)) return;
      onChange([...value, normalized]);
      setInputValue("");
    },
    [onChange, value]
  );

  const removeTag = useCallback(
    (tag: string) => {
      onChange(value.filter((item) => item !== tag));
    },
    [onChange, value]
  );

  const handleKeyDown = (event: ReactKeyboardEvent<HTMLInputElement>) => {
    if (event.key === "Enter" || event.key === ",") {
      event.preventDefault();
      addTag(inputValue);
    } else if (event.key === "Backspace" && !inputValue && value.length) {
      event.preventDefault();
      removeTag(value[value.length - 1]);
    }
  };

  const handleSuggestionClick = (tag: string) => {
    addTag(tag);
  };

  return (
    <div className={styles.tagInput}>
      {value.map((tag) => (
        <span key={tag} className={styles.tagChip}>
          {tag}
          <button
            type="button"
            className={styles.tagRemove}
            aria-label={`Удалить тег ${tag}`}
            onClick={() => removeTag(tag)}
          >
            <IconX size={14} stroke={1.5} />
          </button>
        </span>
      ))}
      <div className={styles.suggestions}>
        <input
          className={styles.tagInputField}
          value={inputValue}
          onChange={(event) => setInputValue(event.target.value)}
          onKeyDown={handleKeyDown}
          onFocus={() => setFocused(true)}
          onBlur={() => {
            window.setTimeout(() => setFocused(false), 120);
          }}
          placeholder={value.length ? "Добавить тег" : "Введите тег"}
          aria-label="Теги"
        />
        {isFocused && availableSuggestions.length > 0 && (
          <ul className={styles.suggestionsList} role="listbox">
            {availableSuggestions.map((tag) => (
              <li key={tag}>
                <button
                  type="button"
                  className={styles.suggestionButton}
                  onMouseDown={(event) => event.preventDefault()}
                  onClick={() => handleSuggestionClick(tag)}
                >
                  {tag}
                </button>
              </li>
            ))}
          </ul>
        )}
      </div>
    </div>
  );
<<<<<<< HEAD
}

// Обёртка для тултипов, чтобы подсказать режим и статус
function TooltipLabel({
  children,
  description,
}: {
  children: string;
  description: string;
}) {
  return (
    <span className={styles.tooltip}>
      {children}
      <IconInfoCircle size={16} stroke={1.6} aria-hidden />
      <span className={styles.tooltipText}>{description}</span>
    </span>
  );
=======
>>>>>>> 7deab68c
}

function TooltipLabel({
  children,
  description,
}: {
  children: string;
  description: string;
}) {
  return (
    <span className={styles.tooltip}>
      {children}
      <IconInfoCircle size={16} stroke={1.6} aria-hidden />
      <span className={styles.tooltipText}>{description}</span>
    </span>
  );
}

const ScenesTabRoot = styled.div`
  display: flex;
  flex-direction: column;
  gap: 16px;
  height: 100%;
`;

const ActionsRow = styled.div`
  display: flex;
  flex-wrap: wrap;
  gap: 12px;
  align-items: center;
`;

const SearchInput = styled.input`
  flex: 1;
  min-width: 0;
  padding: 10px 14px;
  border-radius: 12px;
  border: 1px solid rgba(102, 124, 198, 0.55);
  background: rgba(16, 20, 38, 0.78);
  color: rgba(230, 236, 255, 0.92);
  transition: border-color 0.18s ease, box-shadow 0.18s ease, background 0.18s ease;

  &::placeholder {
    color: rgba(176, 188, 228, 0.65);
  }

  &:focus-visible {
    outline: none;
    border-color: rgba(138, 162, 255, 0.8);
    box-shadow: 0 0 0 2px rgba(138, 162, 255, 0.28);
    background: rgba(20, 26, 48, 0.88);
  }
`;

const CreateButton = styled.button`
  display: inline-flex;
  align-items: center;
  justify-content: center;
  gap: 8px;
  padding: 10px 18px;
  border-radius: 12px;
  border: 1px solid rgba(118, 146, 224, 0.45);
  background: linear-gradient(135deg, rgba(118, 146, 224, 0.48), rgba(78, 104, 186, 0.54));
  color: rgba(236, 241, 255, 0.95);
  font-weight: 600;
  cursor: pointer;
  transition: border-color 0.18s ease, box-shadow 0.18s ease, background 0.18s ease, transform 0.18s ease;

  &:hover,
  &:focus-visible {
    outline: none;
    border-color: rgba(148, 174, 252, 0.68);
    background: linear-gradient(135deg, rgba(132, 162, 238, 0.55), rgba(88, 116, 198, 0.6));
    box-shadow: 0 0 0 2px rgba(138, 162, 255, 0.2);
    transform: translateY(-1px);
  }

  &:active {
    transform: translateY(0);
  }

  &:disabled {
    opacity: 0.6;
    cursor: not-allowed;
  }
`;

const InlineError = styled.p`
  margin: 0;
  padding: 10px 14px;
  border-radius: 12px;
  background: rgba(110, 38, 58, 0.35);
  border: 1px solid rgba(208, 94, 122, 0.55);
  color: rgba(255, 214, 226, 0.92);
  font-size: 0.86rem;
`;

const ListWrapper = styled.div`
  flex: 1;
  min-height: 0;
  position: relative;
`;

const ListEmpty = styled.p`
  margin: 0;
  padding: 28px 12px;
  text-align: center;
  color: rgba(180, 192, 230, 0.7);
`;

const SceneRow = styled.div`
  box-sizing: border-box;
  width: 100%;
  height: 100%;
  padding-bottom: 12px;
`;

const SceneCard = styled.article<{ $active: boolean }>`
  position: relative;
  display: grid;
  grid-template-columns: 120px minmax(0, 1fr);
  gap: 16px;
  height: calc(100% - 12px);
  padding: 16px;
  border-radius: 16px;
  background: rgba(18, 22, 40, 0.88);
  border: 1px solid rgba(82, 104, 184, 0.48);
  box-shadow: inset 0 0 0 1px rgba(132, 152, 226, 0.08);
  transition: border-color 0.18s ease, box-shadow 0.18s ease, background 0.18s ease, transform 0.18s ease;

  &:hover {
    background: rgba(24, 30, 54, 0.94);
    box-shadow: 0 16px 36px rgba(8, 12, 26, 0.35);
  }

  ${(props) =>
    props.$active &&
    css`
      border-color: rgba(138, 172, 255, 0.82);
      box-shadow: 0 0 0 2px rgba(138, 172, 255, 0.32), 0 18px 32px rgba(18, 28, 54, 0.55);
      background: rgba(22, 30, 58, 0.95);
    `};

  @media (max-width: 720px) {
    grid-template-columns: 1fr;
    height: auto;
  }
`;

const PreviewButton = styled.button`
  position: relative;
  display: block;
  width: 100%;
  border-radius: 12px;
  overflow: hidden;
  border: 1px solid rgba(88, 112, 194, 0.48);
  background: rgba(26, 32, 58, 0.76);
  cursor: pointer;
  min-height: 96px;
  transition: border-color 0.18s ease, box-shadow 0.18s ease;

  &:focus-visible {
    outline: none;
    border-color: rgba(138, 162, 255, 0.82);
    box-shadow: 0 0 0 2px rgba(138, 162, 255, 0.28);
  }
`;

const PreviewImage = styled.img`
  display: block;
  width: 100%;
  height: 100%;
  object-fit: cover;
`;

const PreviewPlaceholder = styled.div`
  display: grid;
  place-items: center;
  gap: 6px;
  padding: 18px;
  color: rgba(188, 198, 236, 0.7);
  font-size: 0.85rem;
`;

const CardContent = styled.div`
  display: flex;
  flex-direction: column;
  gap: 10px;
  min-width: 0;
`;

const SceneHeading = styled.div`
  display: flex;
  align-items: flex-start;
  justify-content: space-between;
  gap: 12px;
`;

const SceneName = styled.h4`
  margin: 0;
  color: rgba(236, 240, 255, 0.96);
  font-size: 1.02rem;
  font-weight: 600;
  word-break: break-word;
`;

const ActionsGroup = styled.div`
  display: flex;
  align-items: center;
  gap: 8px;
`;

const PrimaryActions = styled.div`
  display: flex;
  align-items: center;
  gap: 8px;
`;

const IconButton = styled.button`
  display: grid;
  place-items: center;
  width: 36px;
  height: 36px;
  border-radius: 10px;
  border: 1px solid rgba(92, 118, 205, 0.5);
  background: rgba(24, 30, 58, 0.88);
  color: rgba(218, 226, 255, 0.92);
  cursor: pointer;
  transition: border-color 0.18s ease, box-shadow 0.18s ease, background 0.18s ease, transform 0.18s ease;

  &:hover,
  &:focus-visible {
    outline: none;
    border-color: rgba(138, 162, 255, 0.68);
    background: rgba(32, 40, 70, 0.92);
    box-shadow: 0 0 0 2px rgba(138, 162, 255, 0.18);
  }

  &:active {
    transform: translateY(1px);
  }

  &:disabled {
    opacity: 0.55;
    cursor: not-allowed;
  }
`;

const DeleteIconButton = styled(IconButton)`
  border-color: rgba(224, 124, 148, 0.5);
  background: rgba(68, 26, 40, 0.82);
  color: rgba(255, 210, 222, 0.92);

  &:hover,
  &:focus-visible {
    border-color: rgba(240, 160, 182, 0.72);
    background: rgba(84, 34, 48, 0.88);
    box-shadow: 0 0 0 2px rgba(240, 160, 182, 0.2);
  }
`;

const MoreButton = styled(IconButton)`
  width: 32px;
  height: 32px;
`;

const SceneMeta = styled.div`
  display: flex;
  flex-wrap: wrap;
  gap: 12px;
  font-size: 0.85rem;
  color: rgba(188, 198, 236, 0.78);
`;

const SceneTags = styled.div`
  display: flex;
  flex-wrap: wrap;
  gap: 8px;
`;

const SceneTag = styled.span`
  padding: 4px 10px;
  border-radius: 999px;
  background: rgba(72, 110, 210, 0.22);
  border: 1px solid rgba(96, 130, 220, 0.32);
  font-size: 0.78rem;
  color: rgba(206, 216, 250, 0.9);
`;

const StatusBadge = styled.span<{ $status: SceneStatus }>`
  position: absolute;
  top: 12px;
  left: 16px;
  padding: 4px 10px;
  border-radius: 999px;
  font-size: 0.75rem;
  font-weight: 600;
  text-transform: uppercase;
  letter-spacing: 0.08em;
  background: ${(props) => STATUS_COLORS[props.$status]};
  color: ${(props) => STATUS_TEXT_COLORS[props.$status]};
`;

const MenuContainerBase = styled.div`
  position: fixed;
  z-index: 1500;
  min-width: 200px;
  padding: 8px 0;
  border-radius: 12px;
  border: 1px solid rgba(92, 118, 205, 0.55);
  background: rgba(16, 20, 36, 0.98);
  box-shadow: 0 20px 40px rgba(6, 8, 20, 0.55);
`;

const MenuItemButton = styled.button`
  width: 100%;
  display: flex;
  align-items: center;
  gap: 8px;
  padding: 10px 18px;
  background: none;
  border: none;
  color: rgba(214, 222, 255, 0.92);
  font-size: 0.9rem;
  cursor: pointer;
  transition: background 0.18s ease, color 0.18s ease;

  &:hover,
  &:focus-visible {
    outline: none;
    background: rgba(34, 42, 72, 0.78);
    color: rgba(234, 240, 255, 0.96);
  }
`;

const ModalOverlay = styled.div`
  position: fixed;
  inset: 0;
  display: grid;
  place-items: center;
  background: rgba(6, 8, 16, 0.72);
  backdrop-filter: blur(4px);
  padding: 24px;
  z-index: 1400;
`;

const ModalCard = styled.div`
  width: min(560px, 100%);
  max-height: min(88vh, 720px);
  display: flex;
  flex-direction: column;
  border-radius: 20px;
  border: 1px solid rgba(102, 132, 210, 0.38);
  background: linear-gradient(160deg, rgba(16, 20, 36, 0.96), rgba(10, 12, 26, 0.92));
  box-shadow: 0 28px 60px rgba(6, 8, 20, 0.6);
  overflow: hidden;
`;

const ModalHeader = styled.header`
  display: flex;
  align-items: center;
  justify-content: space-between;
  padding: 18px 24px;
  border-bottom: 1px solid rgba(88, 110, 198, 0.32);
  color: rgba(230, 236, 255, 0.96);
`;

const ModalTitle = styled.h3`
  margin: 0;
  font-size: 1.05rem;
`;

const CloseModalButton = styled.button`
  border: none;
  background: none;
  color: rgba(208, 214, 240, 0.8);
  font-size: 1.6rem;
  cursor: pointer;
  padding: 4px;
  border-radius: 8px;
  transition: background 0.18s ease, color 0.18s ease;

  &:hover,
  &:focus-visible {
    outline: none;
    background: rgba(42, 52, 86, 0.6);
    color: rgba(240, 244, 255, 0.95);
  }
`;

const FormLayout = styled.form`
  display: flex;
  flex-direction: column;
  flex: 1;
  min-height: 0;
`;

const FormBody = styled.div`
  flex: 1;
  min-height: 0;
  overflow-y: auto;
  padding: 20px 24px 24px;
  display: flex;
  flex-direction: column;
  gap: 20px;
`;

const FormSection = styled.section`
  display: flex;
  flex-direction: column;
  gap: 14px;
`;

const SectionTitle = styled.h4`
  margin: 0;
  font-size: 0.95rem;
  color: rgba(230, 236, 255, 0.94);
  font-weight: 600;
`;

const SectionGrid = styled.div`
  display: grid;
  grid-template-columns: repeat(auto-fit, minmax(220px, 1fr));
  gap: 12px;

  @media (max-width: 1200px) {
    grid-template-columns: 1fr;
  }
`;

const DimensionsGrid = styled.div`
  display: grid;
  grid-template-columns: repeat(auto-fit, minmax(140px, 1fr));
  gap: 12px;

  @media (max-width: 1200px) {
    grid-template-columns: 1fr;
  }
`;

const Field = styled.label`
  display: flex;
  flex-direction: column;
  gap: 6px;
  color: rgba(194, 204, 238, 0.88);
`;

const FieldTitle = styled.span`
  display: inline-flex;
  align-items: center;
  gap: 6px;
  font-weight: 500;
`;

const TooltipIconWrapper = styled.span`
  display: inline-flex;
  align-items: center;
  justify-content: center;
  width: 18px;
  height: 18px;
  border-radius: 50%;
  color: rgba(168, 186, 242, 0.82);
  cursor: help;
`;

const InputBase = styled.input`
  padding: 10px 14px;
  border-radius: 12px;
  border: 1px solid rgba(96, 122, 200, 0.48);
  background: rgba(18, 22, 40, 0.85);
  color: rgba(230, 236, 255, 0.92);
  transition: border-color 0.18s ease, box-shadow 0.18s ease, background 0.18s ease;

  &::placeholder {
    color: rgba(170, 184, 224, 0.65);
  }

  &:focus-visible {
    outline: none;
    border-color: rgba(138, 162, 255, 0.82);
    box-shadow: 0 0 0 2px rgba(138, 162, 255, 0.26);
    background: rgba(22, 28, 48, 0.92);
  }
`;

const SelectBase = styled.select`
  padding: 10px 14px;
  border-radius: 12px;
  border: 1px solid rgba(96, 122, 200, 0.48);
  background: rgba(18, 22, 40, 0.85);
  color: rgba(230, 236, 255, 0.92);
  transition: border-color 0.18s ease, box-shadow 0.18s ease, background 0.18s ease;

  &:focus-visible {
    outline: none;
    border-color: rgba(138, 162, 255, 0.82);
    box-shadow: 0 0 0 2px rgba(138, 162, 255, 0.26);
    background: rgba(22, 28, 48, 0.92);
  }
`;

const TagFieldWrapper = styled.div`
  position: relative;
`;

const TagArea = styled.div`
  display: flex;
  flex-wrap: wrap;
  gap: 8px;
  padding: 8px;
  border-radius: 12px;
  border: 1px dashed rgba(108, 132, 210, 0.48);
  background: rgba(18, 22, 40, 0.78);
  min-height: 48px;
  transition: border-color 0.18s ease, box-shadow 0.18s ease;

  &:focus-within {
    border-color: rgba(138, 162, 255, 0.82);
    box-shadow: 0 0 0 2px rgba(138, 162, 255, 0.22);
  }
`;

const TagChip = styled.span`
  display: inline-flex;
  align-items: center;
  gap: 6px;
  padding: 6px 10px;
  border-radius: 999px;
  background: rgba(76, 112, 208, 0.24);
  border: 1px solid rgba(96, 132, 220, 0.32);
  color: rgba(210, 220, 252, 0.94);
  font-size: 0.8rem;
`;

const RemoveTagButton = styled.button`
  display: inline-flex;
  align-items: center;
  justify-content: center;
  width: 18px;
  height: 18px;
  border-radius: 50%;
  border: none;
  background: rgba(32, 40, 70, 0.85);
  color: rgba(228, 234, 255, 0.9);
  cursor: pointer;

  &:hover,
  &:focus-visible {
    outline: none;
    background: rgba(52, 64, 96, 0.95);
  }
`;

const TagInput = styled.input`
  flex: 1;
  min-width: 120px;
  border: none;
  background: transparent;
  color: rgba(230, 236, 255, 0.92);
  padding: 6px;

  &:focus-visible {
    outline: none;
  }
`;

const TagSuggestions = styled.ul`
  position: absolute;
  left: 0;
  right: 0;
  top: calc(100% + 6px);
  max-height: 180px;
  overflow-y: auto;
  margin: 0;
  padding: 6px 0;
  list-style: none;
  border-radius: 12px;
  border: 1px solid rgba(98, 128, 210, 0.45);
  background: rgba(16, 20, 36, 0.98);
  box-shadow: 0 16px 32px rgba(8, 12, 26, 0.55);
  z-index: 10;
`;

const TagSuggestionButton = styled.button`
  width: 100%;
  padding: 8px 16px;
  background: none;
  border: none;
  text-align: left;
  color: rgba(214, 222, 255, 0.92);
  cursor: pointer;

  &:hover,
  &:focus-visible {
    outline: none;
    background: rgba(34, 42, 72, 0.78);
    color: rgba(236, 240, 255, 0.96);
  }
`;

const BackgroundPreview = styled.div`
  border-radius: 12px;
  overflow: hidden;
  border: 1px solid rgba(92, 118, 205, 0.45);
  background: rgba(26, 32, 58, 0.78);
  max-height: 220px;
`;

const BackgroundPreviewImage = styled.img`
  display: block;
  width: 100%;
  height: auto;
`;

const FormError = styled.p`
  margin: 0;
  color: #ff9aa2;
  font-weight: 600;
  text-align: center;
`;

const StickyFooter = styled.div`
  position: sticky;
  bottom: 0;
  display: flex;
  justify-content: flex-end;
  gap: 12px;
  padding: 14px 24px 20px;
  background: linear-gradient(180deg, rgba(16, 20, 36, 0.94), rgba(10, 12, 24, 0.95));
  box-shadow: 0 -12px 28px rgba(6, 8, 20, 0.55);
`;

const SecondaryButton = styled.button`
  padding: 10px 18px;
  border-radius: 12px;
  border: 1px solid rgba(92, 118, 205, 0.45);
  background: rgba(22, 28, 48, 0.85);
  color: rgba(226, 232, 255, 0.9);
  cursor: pointer;
  transition: border-color 0.18s ease, box-shadow 0.18s ease, background 0.18s ease;

  &:hover,
  &:focus-visible {
    outline: none;
    border-color: rgba(138, 162, 255, 0.72);
    background: rgba(32, 40, 70, 0.9);
    box-shadow: 0 0 0 2px rgba(138, 162, 255, 0.18);
  }

  &:disabled {
    opacity: 0.6;
    cursor: not-allowed;
  }
`;

const PrimaryButton = styled(SecondaryButton)`
  background: linear-gradient(135deg, rgba(126, 156, 236, 0.6), rgba(92, 124, 210, 0.66));
  border-color: rgba(134, 166, 244, 0.62);
  color: rgba(240, 244, 255, 0.96);

  &:hover,
  &:focus-visible {
    background: linear-gradient(135deg, rgba(136, 168, 248, 0.68), rgba(102, 134, 220, 0.72));
  }
`;

const PreviewModalCard = styled(ModalCard)`
  width: min(720px, 100%);
`;

const PreviewBody = styled.div`
  padding: 20px;
  display: flex;
  justify-content: center;
  align-items: center;
  background: rgba(12, 16, 32, 0.92);
`;

const PreviewImageLarge = styled.img`
  max-width: 100%;
  height: auto;
  border-radius: 12px;
  border: 1px solid rgba(92, 118, 205, 0.45);
`;

const MenuContainer = forwardRef<HTMLDivElement, React.HTMLAttributes<HTMLDivElement>>(
  (props, ref) => <MenuContainerBase {...props} ref={ref} data-scene-menu />
);

MenuContainer.displayName = "MenuContainer";

const ListOuterElementBase = styled.div`
  height: 100% !important;
  overflow-y: auto !important;
  overflow-x: hidden !important;
  padding-right: 6px;
`;

const ListOuterElement = forwardRef<HTMLDivElement, React.HTMLAttributes<HTMLDivElement>>(
  ({ children, ...rest }, ref) => (
    <ListOuterElementBase {...rest} ref={ref} role="list">
      {children}
    </ListOuterElementBase>
  )
);

ListOuterElement.displayName = "ListOuterElement";

export default function ScenesTab({
  scenes,
  activeSceneId,
  onScenesUpdated,
  onActivateLocally,
}: ScenesTabProps) {
  const [searchInput, setSearchInput] = useState("");
  const [searchQuery, setSearchQuery] = useState("");
  const [isSubmitting, setSubmitting] = useState(false);
  const [formState, setFormState] = useState<SceneFormState>(emptyFormState);
  const [formMode, setFormMode] = useState<"create" | "edit">("create");
  const [formError, setFormError] = useState<string | null>(null);
  const [globalError, setGlobalError] = useState<string | null>(null);
  const [previewScene, setPreviewScene] = useState<Scene | null>(null);
  const [menuState, setMenuState] = useState<MenuState | null>(null);

  const { ref: listContainerRef, size: listSize } = useElementSize<HTMLDivElement>();

<<<<<<< HEAD
  // Debounce поиска, чтобы не дёргать фильтрацию на каждый ввод
=======
>>>>>>> 7deab68c
  useEffect(() => {
    const handle = window.setTimeout(() => setSearchQuery(searchInput), SEARCH_DEBOUNCE);
    return () => window.clearTimeout(handle);
  }, [searchInput]);

  const syncScenes = useCallback(async () => {
    await Promise.resolve(onScenesUpdated());
  }, [onScenesUpdated]);

  const filteredScenes = useMemo(() => {
    const query = searchQuery.trim().toLowerCase();
    if (!query) return scenes;

    return scenes.filter((scene) => {
      const haystack = [scene.name, ...(scene.tags ?? [])].join(" ").toLowerCase();
      return haystack.includes(query);
    });
  }, [scenes, searchQuery]);

  const allTags = useMemo(() => {
    const tagSet = new Set<string>();
    scenes.forEach((scene) => scene.tags?.forEach((tag) => tagSet.add(tag)));
    return Array.from(tagSet).sort((a, b) => a.localeCompare(b, "ru"));
  }, [scenes]);

  const backgroundPreview = formState.backgroundData || formState.backgroundUrl;

  const resetForm = useCallback(() => {
    setFormState(emptyFormState);
    setFormMode("create");
    setFormError(null);
  }, []);
<<<<<<< HEAD

  const handleOpenEdit = useCallback(
    async (sceneId: string) => {
      try {
        setSubmitting(true);
        const existing = await fetchScene(sceneId);
        setFormState({
          id: existing.id,
          name: existing.name,
          backgroundUrl: existing.background ?? "",
          width: String(existing.width ?? 40),
          height: String(existing.height ?? 40),
          gridSize: String(existing.gridSize ?? 5),
          mode: existing.mode,
          status: existing.status,
          tags: existing.tags ?? [],
        });
        setFormMode("edit");
        setFormError(null);
        setGlobalError(null);
      } catch (error) {
        console.error(error);
        setGlobalError("Не удалось загрузить данные сцены");
      } finally {
        setSubmitting(false);
      }
    },
    []
  );

  const handleActivate = useCallback(
    async (sceneId: string) => {
      try {
        setSubmitting(true);
        await activateScene(sceneId);
        onActivateLocally(sceneId);
        setGlobalError(null);
        await syncScenes();
      } catch (error) {
        console.error(error);
        setGlobalError("Не удалось активировать сцену");
=======

  const handleOpenEdit = useCallback(
    async (sceneId: string) => {
      try {
        setSubmitting(true);
        const existing = await fetchScene(sceneId);
        setFormState({
          id: existing.id,
          name: existing.name,
          backgroundUrl: existing.background ?? "",
          width: String(existing.width ?? 40),
          height: String(existing.height ?? 40),
          gridSize: String(existing.gridSize ?? 5),
          mode: existing.mode,
          status: existing.status,
          tags: existing.tags ?? [],
        });
        setFormMode("edit");
        setFormError(null);
        setGlobalError(null);
      } catch (error) {
        console.error(error);
        setGlobalError("Не удалось загрузить данные сцены");
>>>>>>> 7deab68c
      } finally {
        setSubmitting(false);
      }
    },
<<<<<<< HEAD
    [onActivateLocally, syncScenes]
  );

  const handleDuplicate = useCallback(
    async (sceneId: string) => {
      try {
        setSubmitting(true);
        await duplicateScene(sceneId);
=======
    []
  );

  const handleActivate = useCallback(
    async (sceneId: string) => {
      try {
        setSubmitting(true);
        await activateScene(sceneId);
        onActivateLocally(sceneId);
>>>>>>> 7deab68c
        setGlobalError(null);
        await syncScenes();
      } catch (error) {
        console.error(error);
<<<<<<< HEAD
        setGlobalError("Не удалось создать копию сцены");
=======
        setGlobalError("Не удалось активировать сцену");
>>>>>>> 7deab68c
      } finally {
        setSubmitting(false);
      }
    },
<<<<<<< HEAD
    [syncScenes]
  );

=======
    [onActivateLocally, syncScenes]
  );

  const handleDuplicate = useCallback(
    async (sceneId: string) => {
      try {
        setSubmitting(true);
        await duplicateScene(sceneId);
        setGlobalError(null);
        await syncScenes();
      } catch (error) {
        console.error(error);
        setGlobalError("Не удалось создать копию сцены");
      } finally {
        setSubmitting(false);
      }
    },
    [syncScenes]
  );

>>>>>>> 7deab68c
  const handleDelete = useCallback(
    async (sceneId: string) => {
      if (!window.confirm("Удалить эту сцену?")) return;
      try {
        setSubmitting(true);
        await deleteScene(sceneId);
        setGlobalError(null);
        await syncScenes();
      } catch (error) {
        console.error(error);
        setGlobalError("Не удалось удалить сцену");
      } finally {
        setSubmitting(false);
      }
    },
    [syncScenes]
  );

  const handlePreview = useCallback((scene: Scene) => {
    setPreviewScene(scene);
  }, []);

  const handleClosePreview = useCallback(() => {
    setPreviewScene(null);
  }, []);

  const handleBackgroundFileChange = async (
    event: FormEvent<HTMLInputElement>
  ) => {
    const file = event.currentTarget.files?.[0];
    if (!file) {
      setFormState((prev) => ({ ...prev, backgroundData: undefined }));
      return;
    }

    try {
      const dataUrl = await fileToDataUrl(file);
      setFormState((prev) => ({ ...prev, backgroundData: dataUrl }));
    } catch (error) {
      console.error(error);
      setFormError("Не удалось прочитать файл изображения");
    }
  };

  const handleFormSubmit = async (event: FormEvent<HTMLFormElement>) => {
    event.preventDefault();
    setFormError(null);

    if (!formState.name.trim()) {
      setFormError("Введите название сцены");
      return;
    }

    const width = Number.parseInt(formState.width, 10) || 0;
    const height = Number.parseInt(formState.height, 10) || 0;
    const gridSize = Number.parseInt(formState.gridSize, 10) || 0;

    if (width <= 0 || height <= 0 || gridSize <= 0) {
      setFormError("Проверьте размеры карты и размер сетки");
      return;
    }

    const payload: SceneCreatePayload = {
      name: formState.name.trim(),
      background: formState.backgroundData || formState.backgroundUrl.trim() || undefined,
      thumbnail: formState.backgroundData || formState.backgroundUrl.trim() || undefined,
      width,
      height,
      gridSize,
      mode: formState.mode,
      status: formState.status,
      tags: formState.tags,
    };

    try {
      setSubmitting(true);
      if (formMode === "create") {
        await createScene(payload);
      } else if (formState.id) {
        await updateScene(formState.id, payload);
      }
      resetForm();
      setGlobalError(null);
      await syncScenes();
    } catch (error) {
      console.error(error);
      setFormError("Не удалось сохранить сцену");
    } finally {
      setSubmitting(false);
    }
  };

  const listHeight = useMemo(() => {
    if (!filteredScenes.length) {
      return Math.max(Math.min(listSize.height || ITEM_HEIGHT, ITEM_HEIGHT), ITEM_HEIGHT);
    }

    const estimated = filteredScenes.length * ITEM_HEIGHT;
    const available = listSize.height || estimated;
    const minVisible = Math.min(estimated, ITEM_HEIGHT * Math.min(filteredScenes.length, 3));
    return Math.max(Math.min(estimated, available), minVisible);
  }, [filteredScenes.length, listSize.height]);
<<<<<<< HEAD

  const closeMenu = () => setMenuState(null);

  useEffect(() => {
    const handleClick = (event: MouseEvent) => {
      if (!(event.target instanceof HTMLElement)) return;
      if (event.target.closest(`.${styles.menuPortal}`)) return;
      closeMenu();
    };

    window.addEventListener("click", handleClick);
    return () => window.removeEventListener("click", handleClick);
  }, []);

  const handleOpenMenu = (
    sceneId: string,
    event: ReactMouseEvent<HTMLButtonElement>
  ) => {
    const rect = event.currentTarget.getBoundingClientRect();
    setMenuState({
      sceneId,
      x: rect.left,
      y: rect.bottom + 6,
    });
  };

  const SceneRow = useCallback(
    ({ index, style }: ListChildComponentProps) => {
      const scene = filteredScenes[index];
      const isActive = scene.id === activeSceneId;

=======

  const closeMenu = () => setMenuState(null);

  useEffect(() => {
    const handleClick = (event: MouseEvent) => {
      if (!(event.target instanceof HTMLElement)) return;
      if (event.target.closest(`.${styles.menuPortal}`)) return;
      closeMenu();
    };

    window.addEventListener("click", handleClick);
    return () => window.removeEventListener("click", handleClick);
  }, []);

  const handleOpenMenu = (
    sceneId: string,
    event: ReactMouseEvent<HTMLButtonElement>
  ) => {
    const rect = event.currentTarget.getBoundingClientRect();
    setMenuState({
      sceneId,
      x: rect.left,
      y: rect.bottom + 6,
    });
  };

  const SceneRow = useCallback(
    ({ index, style }: ListChildComponentProps) => {
      const scene = filteredScenes[index];
      const isActive = scene.id === activeSceneId;

>>>>>>> 7deab68c
      return (
        <div style={style} className={styles.row}>
          <article
            className={clsx(styles.sceneCard, isActive && styles.sceneCardActive)}
            role="listitem"
          >
            <span
              className={clsx(styles.statusBadge, STATUS_STYLE_CLASS[scene.status])}
            >
              {STATUS_LABELS[scene.status]}
            </span>
            <button
              type="button"
              className={styles.cardPreview}
              onClick={() => handlePreview(scene)}
              aria-label={`Предпросмотр сцены ${scene.name}`}
            >
              {scene.thumbnail ? (
                <img src={scene.thumbnail} alt="Миниатюра сцены" />
              ) : (
                <span className={styles.cardPlaceholder}>Нет изображения</span>
              )}
            </button>
            <div className={styles.cardContent}>
              <div className={styles.cardHeader}>
                <h4 className={styles.sceneName}>{scene.name}</h4>
                <div className={styles.actionsRow}>
                  <button
                    type="button"
                    className={styles.iconButton}
                    onClick={() => handleActivate(scene.id)}
                    disabled={isSubmitting}
                    aria-label="Открыть сцену"
                  >
                    <IconPlayerPlay size={18} stroke={1.8} />
                  </button>
                  <button
                    type="button"
                    className={styles.iconButton}
                    onClick={() => handleOpenEdit(scene.id)}
                    disabled={isSubmitting}
                    aria-label="Редактировать сцену"
                  >
                    <IconPencil size={18} stroke={1.8} />
                  </button>
                  <button
                    type="button"
                    className={clsx(styles.iconButton, styles.deleteButton)}
                    onClick={() => handleDelete(scene.id)}
                    disabled={scene.id === activeSceneId || isSubmitting}
                    aria-label="Удалить сцену"
                  >
                    <IconTrash size={18} stroke={1.8} />
                  </button>
                  <button
                    type="button"
                    className={styles.iconButton}
                    onClick={(event) => handleOpenMenu(scene.id, event)}
                    aria-label="Другие действия"
                  >
                    <IconDotsVertical size={18} stroke={1.8} />
                  </button>
                </div>
              </div>
              <div className={styles.meta}>
                <span>{MODE_LABELS[scene.mode]}</span>
                <span>{`${scene.width}×${scene.height}`} м</span>
                <span>{`Сетка ${scene.gridSize} м`}</span>
              </div>
              {scene.tags?.length ? (
                <div className={styles.tagsRow}>
                  {scene.tags.map((tag) => (
                    <span key={tag} className={styles.cardTag}>
                      {tag}
                    </span>
                  ))}
                </div>
              ) : null}
            </div>
          </article>
        </div>
      );
    },
    [activeSceneId, filteredScenes, handleActivate, handleDelete, handleOpenEdit, handlePreview, isSubmitting]
  );

  return (
    <div className={styles.scenesTab}>
      <div className={styles.actions}>
        <input
          type="search"
          value={searchInput}
          onChange={(event) => setSearchInput(event.target.value)}
          className={styles.search}
          placeholder="Поиск сцен..."
          aria-label="Поиск по сценам"
        />
        <button
          type="button"
          className={styles.createButton}
          onClick={resetForm}
        >
          <IconCheck size={18} stroke={1.8} />
          Новая сцена
        </button>
      </div>

      {globalError ? (
        <p className={styles.globalError} role="alert">
          {globalError}
        </p>
      ) : null}

      <div className={styles.content}>
        <section className={styles.formPanel} aria-labelledby="scene-form-title">
          <div className={styles.formHeader}>
            <h3 id="scene-form-title" className={styles.formTitle}>
              {formMode === "create" ? "Создать сцену" : "Редактировать сцену"}
            </h3>
            {formMode === "edit" && (
              <button
                type="button"
                className={styles.secondaryButton}
                onClick={resetForm}
              >
                Отменить редактирование
              </button>
            )}
          </div>
          <form className={styles.formBody} onSubmit={handleFormSubmit}>
            <div className={styles.section}>
              <h4 className={styles.sectionTitle}>Основное</h4>
              <label className={styles.field}>
                <span className={styles.labelRow}>Название</span>
                <input
                  type="text"
                  className={styles.input}
                  value={formState.name}
                  onChange={(event) =>
                    setFormState((prev) => ({ ...prev, name: event.target.value }))
                  }
                  required
                  placeholder="Например, Лесная поляна"
                />
              </label>
              <div className={styles.field}>
                <span className={styles.labelRow}>Фон (загрузка или URL)</span>
                <div className={styles.fileRow}>
                  <label className={styles.fileButton}>
                    <IconPhoto size={18} stroke={1.8} /> Загрузить
                    <input
                      type="file"
                      accept="image/*"
                      onChange={handleBackgroundFileChange}
                    />
                  </label>
                  <input
                    type="url"
                    className={styles.urlInput}
                    placeholder="https://..."
                    value={formState.backgroundUrl}
                    onChange={(event: ChangeEvent<HTMLInputElement>) =>
                      setFormState((prev) => ({
                        ...prev,
                        backgroundUrl: event.target.value,
                        backgroundData: undefined,
                      }))
                    }
                  />
                </div>
<<<<<<< HEAD
                {/* Превью выбранного фона, чтобы видеть итог сразу */}
                <div className={styles.previewBox}>
                  {backgroundPreview ? (
                    <div className={styles.previewImageWrapper}>
                      <img src={backgroundPreview} alt="Предпросмотр фона" />
                    </div>
=======
                <div className={styles.previewBox}>
                  {backgroundPreview ? (
                    <img src={backgroundPreview} alt="Предпросмотр фона" />
>>>>>>> 7deab68c
                  ) : (
                    <span className={styles.previewPlaceholder}>
                      Выберите изображение или вставьте ссылку, чтобы увидеть превью
                    </span>
                  )}
                </div>
              </div>
            </div>

            <div className={styles.section}>
              <h4 className={styles.sectionTitle}>Размеры</h4>
              <div className={styles.fieldsGrid}>
                <label className={styles.field}>
                  <span className={styles.labelRow}>Ширина (м)</span>
                  <input
                    type="number"
                    min={1}
                    className={styles.input}
                    value={formState.width}
                    onChange={(event) =>
                      setFormState((prev) => ({ ...prev, width: event.target.value }))
                    }
                    required
                  />
                </label>
                <label className={styles.field}>
                  <span className={styles.labelRow}>Высота (м)</span>
                  <input
                    type="number"
                    min={1}
                    className={styles.input}
                    value={formState.height}
                    onChange={(event) =>
                      setFormState((prev) => ({ ...prev, height: event.target.value }))
                    }
                    required
                  />
                </label>
                <label className={styles.field}>
                  <span className={styles.labelRow}>Сетка (м)</span>
                  <input
                    type="number"
                    min={1}
                    className={styles.input}
                    value={formState.gridSize}
                    onChange={(event) =>
                      setFormState((prev) => ({
                        ...prev,
                        gridSize: event.target.value,
                      }))
                    }
                    required
                  />
                </label>
              </div>
            </div>

            <div className={styles.section}>
              <h4 className={styles.sectionTitle}>Параметры</h4>
              <label className={styles.field}>
                <span className={styles.labelRow}>
                  <TooltipLabel description="Театр воображения скрывает сетку и размеры, оставляя только описание сцены.">
                    Режим
                  </TooltipLabel>
                </span>
                <select
                  className={styles.select}
                  value={formState.mode}
                  onChange={(event) =>
                    setFormState((prev) => ({
                      ...prev,
                      mode: event.target.value as SceneCreatePayload["mode"],
                    }))
                  }
                >
                  <option value="theatre">Театр воображения</option>
                  <option value="tactical">Тактическая карта</option>
                </select>
              </label>
              <label className={styles.field}>
                <span className={styles.labelRow}>
                  <TooltipLabel description="Статус определяет видимость сцены для игроков и доступность в интерфейсе мастера.">
                    Статус
                  </TooltipLabel>
                </span>
                <select
                  className={styles.select}
                  value={formState.status}
                  onChange={(event) =>
                    setFormState((prev) => ({
                      ...prev,
                      status: event.target.value as SceneCreatePayload["status"],
                    }))
                  }
                >
                  <option value="draft">Черновик</option>
                  <option value="active">Активна</option>
                  <option value="hidden">Скрыта</option>
                </select>
              </label>
              <label className={styles.field}>
                <span className={styles.labelRow}>Теги</span>
                <TagInput
                  value={formState.tags}
                  suggestions={allTags}
                  onChange={(tags) => setFormState((prev) => ({ ...prev, tags }))}
                />
              </label>
            </div>

            {formError ? <p className={styles.formError}>{formError}</p> : null}

<<<<<<< HEAD
            {/* Прикреплённый футер с действиями формы */}
=======
>>>>>>> 7deab68c
            <div className={styles.formFooter}>
              {formMode === "edit" && (
                <button
                  type="button"
                  className={styles.secondaryButton}
                  onClick={resetForm}
                  disabled={isSubmitting}
                >
                  Сбросить
                </button>
              )}
              <button
                type="submit"
                className={styles.saveButton}
                disabled={isSubmitting}
              >
                <IconCheck size={18} stroke={1.8} /> Сохранить
              </button>
            </div>
          </form>
        </section>

        <section className={styles.listPanel} aria-labelledby="scenes-list-title">
          <div className={styles.listHeader}>
            <h3 id="scenes-list-title" className={styles.listTitle}>
              Сцены
            </h3>
            <span className={styles.listCounter}>{filteredScenes.length} из {scenes.length}</span>
          </div>
          <div className={styles.listBody} ref={listContainerRef}>
            {filteredScenes.length ? (
<<<<<<< HEAD
              // Виртуализируем список сцен для плавной прокрутки
=======
>>>>>>> 7deab68c
              <FixedSizeList
                height={listHeight}
                width={Math.max(1, listSize.width)}
                itemCount={filteredScenes.length}
                itemSize={ITEM_HEIGHT}
                overscanCount={4}
              >
                {SceneRow}
              </FixedSizeList>
            ) : (
              <p className={styles.empty}>Сцены не найдены</p>
            )}
          </div>
        </section>
      </div>
<<<<<<< HEAD

      {menuState &&
        createPortal(
          <div
            className={styles.menuPortal}
            style={{ left: menuState.x, top: menuState.y }}
            role="menu"
          >
            <button
              type="button"
              className={styles.menuItem}
              onClick={() => {
                closeMenu();
                handleDuplicate(menuState.sceneId);
              }}
            >
              <IconCopy size={18} stroke={1.8} /> Создать копию
            </button>
            <div className={styles.menuSeparator} aria-hidden />
            <button
              type="button"
              className={styles.menuItem}
              onClick={() => {
                closeMenu();
                const target = filteredScenes.find((scene) => scene.id === menuState.sceneId);
                if (target) {
                  handlePreview(target);
                }
              }}
            >
              <IconInfoCircle size={18} stroke={1.8} /> Предпросмотр
            </button>
          </div>,
          document.body
        )}

=======

      {menuState &&
        createPortal(
          <div
            className={styles.menuPortal}
            style={{ left: menuState.x, top: menuState.y }}
            role="menu"
          >
            <button
              type="button"
              className={styles.menuItem}
              onClick={() => {
                closeMenu();
                handleDuplicate(menuState.sceneId);
              }}
            >
              <IconCopy size={18} stroke={1.8} /> Создать копию
            </button>
            <div className={styles.menuSeparator} aria-hidden />
            <button
              type="button"
              className={styles.menuItem}
              onClick={() => {
                closeMenu();
                const target = filteredScenes.find((scene) => scene.id === menuState.sceneId);
                if (target) {
                  handlePreview(target);
                }
              }}
            >
              <IconInfoCircle size={18} stroke={1.8} /> Предпросмотр
            </button>
          </div>,
          document.body
        )}

>>>>>>> 7deab68c
      {previewScene ? (
        <div className={styles.previewModal} role="dialog" aria-modal="true">
          <div className={styles.previewCard}>
            <div className={styles.previewHeader}>
              <h3>{previewScene.name}</h3>
              <button
                type="button"
                className={styles.previewClose}
                onClick={handleClosePreview}
                aria-label="Закрыть"
              >
                ×
              </button>
            </div>
            {previewScene.background ? (
              <img
                src={previewScene.background}
                alt={previewScene.name}
                className={styles.previewImage}
              />
            ) : (
              <p className={styles.empty}>Нет изображения</p>
            )}
          </div>
        </div>
      ) : null}
    </div>
  );
}

async function fileToDataUrl(file: File): Promise<string> {
  return new Promise((resolve, reject) => {
    const reader = new FileReader();
    reader.onload = () => resolve(reader.result as string);
    reader.onerror = reject;
    reader.readAsDataURL(file);
  });
}<|MERGE_RESOLUTION|>--- conflicted
+++ resolved
@@ -123,10 +123,7 @@
   return { ref, size } as const;
 }
 
-<<<<<<< HEAD
 // Чипы тегов с автодополнением и быстрым удалением
-=======
->>>>>>> 7deab68c
 function TagInput({ value, suggestions, onChange }: TagInputProps) {
   const [inputValue, setInputValue] = useState("");
   const [isFocused, setFocused] = useState(false);
@@ -217,7 +214,6 @@
       </div>
     </div>
   );
-<<<<<<< HEAD
 }
 
 // Обёртка для тултипов, чтобы подсказать режим и статус
@@ -235,8 +231,6 @@
       <span className={styles.tooltipText}>{description}</span>
     </span>
   );
-=======
->>>>>>> 7deab68c
 }
 
 function TooltipLabel({
@@ -963,10 +957,7 @@
 
   const { ref: listContainerRef, size: listSize } = useElementSize<HTMLDivElement>();
 
-<<<<<<< HEAD
   // Debounce поиска, чтобы не дёргать фильтрацию на каждый ввод
-=======
->>>>>>> 7deab68c
   useEffect(() => {
     const handle = window.setTimeout(() => setSearchQuery(searchInput), SEARCH_DEBOUNCE);
     return () => window.clearTimeout(handle);
@@ -999,7 +990,6 @@
     setFormMode("create");
     setFormError(null);
   }, []);
-<<<<<<< HEAD
 
   const handleOpenEdit = useCallback(
     async (sceneId: string) => {
@@ -1041,73 +1031,10 @@
       } catch (error) {
         console.error(error);
         setGlobalError("Не удалось активировать сцену");
-=======
-
-  const handleOpenEdit = useCallback(
-    async (sceneId: string) => {
-      try {
-        setSubmitting(true);
-        const existing = await fetchScene(sceneId);
-        setFormState({
-          id: existing.id,
-          name: existing.name,
-          backgroundUrl: existing.background ?? "",
-          width: String(existing.width ?? 40),
-          height: String(existing.height ?? 40),
-          gridSize: String(existing.gridSize ?? 5),
-          mode: existing.mode,
-          status: existing.status,
-          tags: existing.tags ?? [],
-        });
-        setFormMode("edit");
-        setFormError(null);
-        setGlobalError(null);
-      } catch (error) {
-        console.error(error);
-        setGlobalError("Не удалось загрузить данные сцены");
->>>>>>> 7deab68c
       } finally {
         setSubmitting(false);
       }
     },
-<<<<<<< HEAD
-    [onActivateLocally, syncScenes]
-  );
-
-  const handleDuplicate = useCallback(
-    async (sceneId: string) => {
-      try {
-        setSubmitting(true);
-        await duplicateScene(sceneId);
-=======
-    []
-  );
-
-  const handleActivate = useCallback(
-    async (sceneId: string) => {
-      try {
-        setSubmitting(true);
-        await activateScene(sceneId);
-        onActivateLocally(sceneId);
->>>>>>> 7deab68c
-        setGlobalError(null);
-        await syncScenes();
-      } catch (error) {
-        console.error(error);
-<<<<<<< HEAD
-        setGlobalError("Не удалось создать копию сцены");
-=======
-        setGlobalError("Не удалось активировать сцену");
->>>>>>> 7deab68c
-      } finally {
-        setSubmitting(false);
-      }
-    },
-<<<<<<< HEAD
-    [syncScenes]
-  );
-
-=======
     [onActivateLocally, syncScenes]
   );
 
@@ -1128,7 +1055,6 @@
     [syncScenes]
   );
 
->>>>>>> 7deab68c
   const handleDelete = useCallback(
     async (sceneId: string) => {
       if (!window.confirm("Удалить эту сцену?")) return;
@@ -1231,7 +1157,6 @@
     const minVisible = Math.min(estimated, ITEM_HEIGHT * Math.min(filteredScenes.length, 3));
     return Math.max(Math.min(estimated, available), minVisible);
   }, [filteredScenes.length, listSize.height]);
-<<<<<<< HEAD
 
   const closeMenu = () => setMenuState(null);
 
@@ -1263,39 +1188,6 @@
       const scene = filteredScenes[index];
       const isActive = scene.id === activeSceneId;
 
-=======
-
-  const closeMenu = () => setMenuState(null);
-
-  useEffect(() => {
-    const handleClick = (event: MouseEvent) => {
-      if (!(event.target instanceof HTMLElement)) return;
-      if (event.target.closest(`.${styles.menuPortal}`)) return;
-      closeMenu();
-    };
-
-    window.addEventListener("click", handleClick);
-    return () => window.removeEventListener("click", handleClick);
-  }, []);
-
-  const handleOpenMenu = (
-    sceneId: string,
-    event: ReactMouseEvent<HTMLButtonElement>
-  ) => {
-    const rect = event.currentTarget.getBoundingClientRect();
-    setMenuState({
-      sceneId,
-      x: rect.left,
-      y: rect.bottom + 6,
-    });
-  };
-
-  const SceneRow = useCallback(
-    ({ index, style }: ListChildComponentProps) => {
-      const scene = filteredScenes[index];
-      const isActive = scene.id === activeSceneId;
-
->>>>>>> 7deab68c
       return (
         <div style={style} className={styles.row}>
           <article
@@ -1466,18 +1358,12 @@
                     }
                   />
                 </div>
-<<<<<<< HEAD
                 {/* Превью выбранного фона, чтобы видеть итог сразу */}
                 <div className={styles.previewBox}>
                   {backgroundPreview ? (
                     <div className={styles.previewImageWrapper}>
                       <img src={backgroundPreview} alt="Предпросмотр фона" />
                     </div>
-=======
-                <div className={styles.previewBox}>
-                  {backgroundPreview ? (
-                    <img src={backgroundPreview} alt="Предпросмотр фона" />
->>>>>>> 7deab68c
                   ) : (
                     <span className={styles.previewPlaceholder}>
                       Выберите изображение или вставьте ссылку, чтобы увидеть превью
@@ -1590,10 +1476,7 @@
 
             {formError ? <p className={styles.formError}>{formError}</p> : null}
 
-<<<<<<< HEAD
             {/* Прикреплённый футер с действиями формы */}
-=======
->>>>>>> 7deab68c
             <div className={styles.formFooter}>
               {formMode === "edit" && (
                 <button
@@ -1625,10 +1508,7 @@
           </div>
           <div className={styles.listBody} ref={listContainerRef}>
             {filteredScenes.length ? (
-<<<<<<< HEAD
               // Виртуализируем список сцен для плавной прокрутки
-=======
->>>>>>> 7deab68c
               <FixedSizeList
                 height={listHeight}
                 width={Math.max(1, listSize.width)}
@@ -1644,7 +1524,6 @@
           </div>
         </section>
       </div>
-<<<<<<< HEAD
 
       {menuState &&
         createPortal(
@@ -1681,44 +1560,6 @@
           document.body
         )}
 
-=======
-
-      {menuState &&
-        createPortal(
-          <div
-            className={styles.menuPortal}
-            style={{ left: menuState.x, top: menuState.y }}
-            role="menu"
-          >
-            <button
-              type="button"
-              className={styles.menuItem}
-              onClick={() => {
-                closeMenu();
-                handleDuplicate(menuState.sceneId);
-              }}
-            >
-              <IconCopy size={18} stroke={1.8} /> Создать копию
-            </button>
-            <div className={styles.menuSeparator} aria-hidden />
-            <button
-              type="button"
-              className={styles.menuItem}
-              onClick={() => {
-                closeMenu();
-                const target = filteredScenes.find((scene) => scene.id === menuState.sceneId);
-                if (target) {
-                  handlePreview(target);
-                }
-              }}
-            >
-              <IconInfoCircle size={18} stroke={1.8} /> Предпросмотр
-            </button>
-          </div>,
-          document.body
-        )}
-
->>>>>>> 7deab68c
       {previewScene ? (
         <div className={styles.previewModal} role="dialog" aria-modal="true">
           <div className={styles.previewCard}>
