--- conflicted
+++ resolved
@@ -3,10 +3,6 @@
   FormEvent,
   KeyboardEvent as ReactKeyboardEvent,
   MouseEvent as ReactMouseEvent,
-<<<<<<< HEAD
-=======
-  forwardRef,
->>>>>>> 4610b2b1
   useCallback,
   useEffect,
   useMemo,
@@ -14,14 +10,9 @@
   useState,
 } from "react";
 import { createPortal } from "react-dom";
-<<<<<<< HEAD
 import clsx from "clsx";
 import {
   IconCheck,
-=======
-import styled, { css } from "styled-components";
-import {
->>>>>>> 4610b2b1
   IconCopy,
   IconDotsVertical,
   IconInfoCircle,
@@ -29,10 +20,7 @@
   IconPhoto,
   IconPlayerPlay,
   IconTrash,
-<<<<<<< HEAD
   IconX,
-=======
->>>>>>> 4610b2b1
 } from "@tabler/icons-react";
 import { FixedSizeList, ListChildComponentProps } from "react-window";
 
@@ -59,7 +47,6 @@
   tactical: "Тактическая карта",
 } as const;
 
-<<<<<<< HEAD
 const STATUS_STYLE_CLASS: Record<SceneStatus, string> = {
   active: styles.statusActive,
   draft: styles.statusDraft,
@@ -68,22 +55,6 @@
 
 const ITEM_HEIGHT = 196;
 const SEARCH_DEBOUNCE = 300;
-=======
-const ITEM_HEIGHT = 208;
-const SEARCH_DEBOUNCE = 300;
-
-const STATUS_COLORS: Record<SceneStatus, string> = {
-  active: "rgba(82, 185, 138, 0.82)",
-  hidden: "rgba(240, 176, 98, 0.84)",
-  draft: "rgba(148, 156, 186, 0.78)",
-};
-
-const STATUS_TEXT_COLORS: Record<SceneStatus, string> = {
-  active: "rgba(14, 28, 24, 0.92)",
-  hidden: "rgba(48, 28, 8, 0.92)",
-  draft: "rgba(20, 24, 38, 0.92)",
-};
->>>>>>> 4610b2b1
 
 type SceneFormState = {
   id?: string;
@@ -105,7 +76,6 @@
   onActivateLocally: (sceneId: string) => void;
 };
 
-<<<<<<< HEAD
 type MenuState = {
   sceneId: string;
   x: number;
@@ -116,11 +86,6 @@
   value: string[];
   suggestions: string[];
   onChange: (next: string[]) => void;
-=======
-type MenuAnchor = {
-  id: string;
-  rect: DOMRect;
->>>>>>> 4610b2b1
 };
 
 const emptyFormState: SceneFormState = {
@@ -962,20 +927,14 @@
   onScenesUpdated,
   onActivateLocally,
 }: ScenesTabProps) {
-<<<<<<< HEAD
   const [searchInput, setSearchInput] = useState("");
   const [searchQuery, setSearchQuery] = useState("");
-=======
-  const [searchTerm, setSearchTerm] = useState("");
-  const [debouncedSearch, setDebouncedSearch] = useState("");
->>>>>>> 4610b2b1
   const [isSubmitting, setSubmitting] = useState(false);
   const [formState, setFormState] = useState<SceneFormState>(emptyFormState);
   const [formMode, setFormMode] = useState<"create" | "edit">("create");
   const [formError, setFormError] = useState<string | null>(null);
   const [globalError, setGlobalError] = useState<string | null>(null);
   const [previewScene, setPreviewScene] = useState<Scene | null>(null);
-<<<<<<< HEAD
   const [menuState, setMenuState] = useState<MenuState | null>(null);
 
   const { ref: listContainerRef, size: listSize } = useElementSize<HTMLDivElement>();
@@ -984,19 +943,11 @@
     const handle = window.setTimeout(() => setSearchQuery(searchInput), SEARCH_DEBOUNCE);
     return () => window.clearTimeout(handle);
   }, [searchInput]);
-=======
-  const [menuAnchor, setMenuAnchor] = useState<MenuAnchor | null>(null);
-  const [tagInput, setTagInput] = useState("");
-  const [isTagFocused, setTagFocused] = useState(false);
-  const listWrapperRef = useRef<HTMLDivElement | null>(null);
-  const [listHeight, setListHeight] = useState(0);
->>>>>>> 4610b2b1
 
   const syncScenes = useCallback(async () => {
     await Promise.resolve(onScenesUpdated());
   }, [onScenesUpdated]);
 
-<<<<<<< HEAD
   const filteredScenes = useMemo(() => {
     const query = searchQuery.trim().toLowerCase();
     if (!query) return scenes;
@@ -1066,136 +1017,6 @@
       }
     },
     [onActivateLocally, syncScenes]
-=======
-  useEffect(() => {
-    const timer = window.setTimeout(() => setDebouncedSearch(searchTerm.trim()), SEARCH_DEBOUNCE);
-    return () => window.clearTimeout(timer);
-  }, [searchTerm]);
-
-  const allSceneTags = useMemo(() => {
-    const tags = new Set<string>();
-    scenes.forEach((scene) => {
-      scene.tags?.forEach((tag) => tags.add(tag));
-    });
-    return Array.from(tags).sort((a, b) => a.localeCompare(b, "ru"));
-  }, [scenes]);
-
-  const filteredScenes = useMemo(() => {
-    const query = debouncedSearch.toLowerCase();
-    if (!query) return scenes;
-    return scenes.filter((scene) =>
-      [scene.name, ...(scene.tags ?? [])]
-        .join(" ")
-        .toLowerCase()
-        .includes(query)
-    );
-  }, [debouncedSearch, scenes]);
-
-  useEffect(() => {
-    const element = listWrapperRef.current;
-    if (!element) return;
-
-    const observer = new ResizeObserver((entries) => {
-      const entry = entries[0];
-      if (entry) {
-        setListHeight(entry.contentRect.height);
-      }
-    });
-
-    observer.observe(element);
-    return () => observer.disconnect();
-  }, []);
-
-  useEffect(() => {
-    if (!menuAnchor) return;
-
-    const handleClickOutside = (event: MouseEvent) => {
-      const target = event.target as HTMLElement;
-      if (target.closest("[data-scene-menu]")) return;
-      if (target.closest("[data-menu-anchor]") && menuAnchor) return;
-      setMenuAnchor(null);
-    };
-
-    const handleKeyDown = (event: globalThis.KeyboardEvent) => {
-      if (event.key === "Escape") {
-        setMenuAnchor(null);
-      }
-    };
-
-    document.addEventListener("mousedown", handleClickOutside);
-    document.addEventListener("keydown", handleKeyDown);
-
-    return () => {
-      document.removeEventListener("mousedown", handleClickOutside);
-      document.removeEventListener("keydown", handleKeyDown);
-    };
-  }, [menuAnchor]);
-
-  useEffect(() => {
-    if (!menuAnchor) return;
-    const scroller = listWrapperRef.current?.firstElementChild as HTMLElement | null;
-    if (!scroller) return;
-
-    const handleScroll = () => setMenuAnchor(null);
-    scroller.addEventListener("scroll", handleScroll, { passive: true });
-
-    return () => scroller.removeEventListener("scroll", handleScroll);
-  }, [menuAnchor]);
-
-  useEffect(() => {
-    if (!menuAnchor) return;
-    const handleResize = () => setMenuAnchor(null);
-    window.addEventListener("resize", handleResize);
-    return () => window.removeEventListener("resize", handleResize);
-  }, [menuAnchor]);
-
-  useEffect(() => {
-    setMenuAnchor(null);
-  }, [debouncedSearch, filteredScenes.length]);
-
-  const handleSearchChange = (event: ChangeEvent<HTMLInputElement>) => {
-    setSearchTerm(event.target.value);
-  };
-
-  const handleOpenCreate = () => {
-    setFormState(emptyFormState);
-    setFormMode("create");
-    setFormError(null);
-    setGlobalError(null);
-    setTagInput("");
-    setFormOpen(true);
-    setMenuAnchor(null);
-  };
-
-  const handleOpenEdit = useCallback(
-    async (sceneId: string) => {
-      try {
-        const existing = await fetchScene(sceneId);
-        setFormState({
-          id: existing.id,
-          name: existing.name,
-          backgroundUrl: existing.background ?? existing.thumbnail ?? "",
-          backgroundData: undefined,
-          width: String(existing.width),
-          height: String(existing.height),
-          gridSize: String(existing.gridSize),
-          mode: existing.mode,
-          status: existing.status,
-          tags: existing.tags ?? [],
-        });
-        setFormMode("edit");
-        setFormError(null);
-        setGlobalError(null);
-        setTagInput("");
-        setFormOpen(true);
-        setMenuAnchor(null);
-      } catch (error) {
-        console.error(error);
-        setGlobalError("Не удалось загрузить данные сцены");
-      }
-    },
-    []
->>>>>>> 4610b2b1
   );
 
   const handleDuplicate = useCallback(
@@ -1207,16 +1028,9 @@
         await syncScenes();
       } catch (error) {
         console.error(error);
-<<<<<<< HEAD
         setGlobalError("Не удалось создать копию сцены");
       } finally {
         setSubmitting(false);
-=======
-        setGlobalError("Не удалось дублировать сцену");
-      } finally {
-        setSubmitting(false);
-        setMenuAnchor(null);
->>>>>>> 4610b2b1
       }
     },
     [syncScenes]
@@ -1235,15 +1049,10 @@
         setGlobalError("Не удалось удалить сцену");
       } finally {
         setSubmitting(false);
-<<<<<<< HEAD
-=======
-        setMenuAnchor(null);
->>>>>>> 4610b2b1
       }
     },
     [syncScenes]
   );
-<<<<<<< HEAD
 
   const handlePreview = useCallback((scene: Scene) => {
     setPreviewScene(scene);
@@ -1271,36 +1080,6 @@
     }
   };
 
-=======
-
-  const handleActivate = useCallback(
-    async (sceneId: string) => {
-      try {
-        setSubmitting(true);
-        await activateScene(sceneId);
-        onActivateLocally(sceneId);
-        setGlobalError(null);
-        await syncScenes();
-      } catch (error) {
-        console.error(error);
-        setGlobalError("Не удалось активировать сцену");
-      } finally {
-        setSubmitting(false);
-      }
-    },
-    [onActivateLocally, syncScenes]
-  );
-
-  const handlePreview = (scene: Scene) => {
-    setPreviewScene(scene);
-    setMenuAnchor(null);
-  };
-
-  const handleClosePreview = () => {
-    setPreviewScene(null);
-  };
-
->>>>>>> 4610b2b1
   const handleFormSubmit = async (event: FormEvent<HTMLFormElement>) => {
     event.preventDefault();
     setFormError(null);
@@ -1338,13 +1117,7 @@
       } else if (formState.id) {
         await updateScene(formState.id, payload);
       }
-<<<<<<< HEAD
       resetForm();
-=======
-      setFormOpen(false);
-      setFormState(emptyFormState);
-      setTagInput("");
->>>>>>> 4610b2b1
       setGlobalError(null);
       await syncScenes();
     } catch (error) {
@@ -1355,33 +1128,9 @@
     }
   };
 
-<<<<<<< HEAD
   const listHeight = useMemo(() => {
     if (!filteredScenes.length) {
       return Math.max(Math.min(listSize.height || ITEM_HEIGHT, ITEM_HEIGHT), ITEM_HEIGHT);
-=======
-  const handleFormCancel = () => {
-    setFormOpen(false);
-    setFormState(emptyFormState);
-    setFormError(null);
-    setTagInput("");
-  };
-
-  const handleBackgroundUrlChange = (event: ChangeEvent<HTMLInputElement>) => {
-    const value = event.target.value;
-    setFormState((prev) => ({
-      ...prev,
-      backgroundUrl: value,
-      backgroundData: undefined,
-    }));
-  };
-
-  const handleBackgroundFileChange = async (event: ChangeEvent<HTMLInputElement>) => {
-    const file = event.currentTarget.files?.[0];
-    if (!file) {
-      setFormState((prev) => ({ ...prev, backgroundData: undefined }));
-      return;
->>>>>>> 4610b2b1
     }
 
     const estimated = filteredScenes.length * ITEM_HEIGHT;
@@ -1390,7 +1139,6 @@
     return Math.max(Math.min(estimated, available), minVisible);
   }, [filteredScenes.length, listSize.height]);
 
-<<<<<<< HEAD
   const closeMenu = () => setMenuState(null);
 
   useEffect(() => {
@@ -1815,461 +1563,6 @@
         </div>
       ) : null}
     </div>
-=======
-  const addTag = useCallback(
-    (tag: string) => {
-      const normalized = tag.trim();
-      if (!normalized) return;
-      setFormState((prev) => {
-        if (prev.tags.includes(normalized)) {
-          return prev;
-        }
-        return { ...prev, tags: [...prev.tags, normalized] };
-      });
-      setTagInput("");
-    },
-    []
-  );
-
-  const removeTag = (tag: string) => {
-    setFormState((prev) => ({
-      ...prev,
-      tags: prev.tags.filter((existing) => existing !== tag),
-    }));
-  };
-
-  const handleTagInputChange = (event: ChangeEvent<HTMLInputElement>) => {
-    setTagInput(event.target.value);
-  };
-
-  const handleTagInputKeyDown = (event: ReactKeyboardEvent<HTMLInputElement>) => {
-    if (event.key === "Enter" || event.key === "," || event.key === "Tab") {
-      if (tagInput.trim()) {
-        event.preventDefault();
-        addTag(tagInput);
-      }
-    } else if (event.key === "Backspace" && !tagInput && formState.tags.length) {
-      removeTag(formState.tags[formState.tags.length - 1]);
-    }
-  };
-
-  const tagSuggestions = useMemo(() => {
-    const query = tagInput.trim().toLowerCase();
-    if (!query) {
-      return allSceneTags.filter((tag) => !formState.tags.includes(tag));
-    }
-    return allSceneTags.filter(
-      (tag) =>
-        !formState.tags.includes(tag) && tag.toLowerCase().includes(query)
-    );
-  }, [allSceneTags, formState.tags, tagInput]);
-
-  const showTagSuggestions = isTagFocused && tagSuggestions.length > 0;
-
-  const handleToggleMenu = useCallback(
-    (sceneId: string, event: ReactMouseEvent<HTMLButtonElement>) => {
-      event.stopPropagation();
-      const rect = event.currentTarget.getBoundingClientRect();
-      setMenuAnchor((current) => {
-        if (current?.id === sceneId) {
-          return null;
-        }
-        return { id: sceneId, rect };
-      });
-    },
-    []
-  );
-
-  const backgroundPreview =
-    formState.backgroundData || formState.backgroundUrl.trim() || null;
-
-  const computedListHeight = useMemo(() => {
-    if (listHeight > 0) return listHeight;
-    const estimatedItems = Math.min(filteredScenes.length || scenes.length || 1, 4);
-    return Math.max(estimatedItems, 1) * ITEM_HEIGHT;
-  }, [filteredScenes.length, listHeight, scenes.length]);
-
-  const renderSceneRow = useCallback(
-    ({ index, style, data }: ListChildComponentProps<Scene[]>) => {
-      const scene = data[index];
-      if (!scene) return null;
-
-      const isActive = scene.id === activeSceneId;
-      const isMenuOpen = menuAnchor?.id === scene.id;
-      const thumbnail = scene.thumbnail ?? scene.background ?? "";
-
-      return (
-        <SceneRow style={style}>
-          <SceneCard $active={isActive} role="listitem">
-            <StatusBadge $status={scene.status}>{STATUS_LABELS[scene.status]}</StatusBadge>
-            <PreviewButton
-              type="button"
-              onClick={() => handlePreview(scene)}
-              aria-label={`Предпросмотр сцены «${scene.name}»`}
-            >
-              {thumbnail ? (
-                <PreviewImage src={thumbnail} alt={`Миниатюра сцены «${scene.name}»`} />
-              ) : (
-                <PreviewPlaceholder>
-                  <IconPhoto size={20} />
-                  <span>Нет изображения</span>
-                </PreviewPlaceholder>
-              )}
-            </PreviewButton>
-            <CardContent>
-              <SceneHeading>
-                <SceneName>{scene.name}</SceneName>
-                <ActionsGroup>
-                  <PrimaryActions>
-                    <IconButton
-                      type="button"
-                      onClick={() => handleActivate(scene.id)}
-                      disabled={isSubmitting}
-                      aria-label={`Открыть сцену «${scene.name}»`}
-                    >
-                      <IconPlayerPlay size={18} />
-                    </IconButton>
-                    <IconButton
-                      type="button"
-                      onClick={() => handleOpenEdit(scene.id)}
-                      disabled={isSubmitting}
-                      aria-label={`Редактировать сцену «${scene.name}»`}
-                    >
-                      <IconPencil size={18} />
-                    </IconButton>
-                    <DeleteIconButton
-                      type="button"
-                      onClick={() => handleDelete(scene.id)}
-                      disabled={isSubmitting || isActive}
-                      aria-label={`Удалить сцену «${scene.name}»`}
-                    >
-                      <IconTrash size={18} />
-                    </DeleteIconButton>
-                  </PrimaryActions>
-                  <MoreButton
-                    type="button"
-                    data-menu-anchor
-                    aria-label={`Дополнительные действия для сцены «${scene.name}»`}
-                    aria-expanded={isMenuOpen}
-                    onClick={(event: ReactMouseEvent<HTMLButtonElement>) =>
-                      handleToggleMenu(scene.id, event)
-                    }
-                    disabled={isSubmitting}
-                  >
-                    <IconDotsVertical size={18} />
-                  </MoreButton>
-                </ActionsGroup>
-              </SceneHeading>
-              <SceneMeta>
-                <span>{MODE_LABELS[scene.mode]}</span>
-                <span>{`${scene.width}×${scene.height}`} м</span>
-                <span>{`Сетка ${scene.gridSize} м`}</span>
-              </SceneMeta>
-              {scene.tags?.length ? (
-                <SceneTags>
-                  {scene.tags.map((tag: string) => (
-                    <SceneTag key={tag}>{tag}</SceneTag>
-                  ))}
-                </SceneTags>
-              ) : null}
-            </CardContent>
-          </SceneCard>
-        </SceneRow>
-      );
-    },
-    [activeSceneId, handleActivate, handleDelete, handleOpenEdit, handlePreview, handleToggleMenu, isSubmitting, menuAnchor]
-  );
-
-  return (
-    <ScenesTabRoot>
-      <ActionsRow>
-        <SearchInput
-          type="search"
-          value={searchTerm}
-          onChange={handleSearchChange}
-          placeholder="Поиск сцен..."
-          aria-label="Поиск по списку сцен"
-        />
-        <CreateButton type="button" onClick={handleOpenCreate}>
-          Создать сцену
-        </CreateButton>
-      </ActionsRow>
-
-      {globalError && <InlineError role="alert">{globalError}</InlineError>}
-
-      <ListWrapper ref={listWrapperRef}>
-        {filteredScenes.length > 0 ? (
-          <FixedSizeList
-            outerElementType={ListOuterElement}
-            height={computedListHeight}
-            width="100%"
-            itemCount={filteredScenes.length}
-            itemSize={ITEM_HEIGHT}
-            itemData={filteredScenes}
-          >
-            {renderSceneRow}
-          </FixedSizeList>
-        ) : (
-          <ListEmpty>Сцены не найдены</ListEmpty>
-        )}
-      </ListWrapper>
-
-      {isFormOpen && (
-        <ModalOverlay role="dialog" aria-modal="true">
-          <ModalCard>
-            <ModalHeader>
-              <ModalTitle>
-                {formMode === "create" ? "Создать сцену" : "Редактировать сцену"}
-              </ModalTitle>
-              <CloseModalButton
-                type="button"
-                aria-label="Закрыть"
-                onClick={handleFormCancel}
-              >
-                ×
-              </CloseModalButton>
-            </ModalHeader>
-            <FormLayout onSubmit={handleFormSubmit}>
-              <FormBody>
-                <FormSection>
-                  <SectionTitle>Основное</SectionTitle>
-                  <SectionGrid>
-                    <Field>
-                      <FieldTitle>Название</FieldTitle>
-                      <InputBase
-                        type="text"
-                        value={formState.name}
-                        onChange={(event: ChangeEvent<HTMLInputElement>) =>
-                          setFormState((prev) => ({ ...prev, name: event.target.value }))
-                        }
-                        placeholder="Введите название"
-                        required
-                      />
-                    </Field>
-                    <Field>
-                      <FieldTitle>Фон (ссылка)</FieldTitle>
-                      <InputBase
-                        type="url"
-                        value={formState.backgroundUrl}
-                        onChange={handleBackgroundUrlChange}
-                        placeholder="https://..."
-                      />
-                    </Field>
-                    <Field>
-                      <FieldTitle>Фон (загрузка)</FieldTitle>
-                      <InputBase
-                        as="input"
-                        type="file"
-                        accept="image/*"
-                        onChange={handleBackgroundFileChange}
-                      />
-                    </Field>
-                    {backgroundPreview && (
-                      <Field as="div">
-                        <FieldTitle>Предпросмотр фона</FieldTitle>
-                        <BackgroundPreview>
-                          <BackgroundPreviewImage
-                            src={backgroundPreview}
-                            alt="Предпросмотр фонового изображения"
-                          />
-                        </BackgroundPreview>
-                      </Field>
-                    )}
-                  </SectionGrid>
-                </FormSection>
-
-                <FormSection>
-                  <SectionTitle>Размеры</SectionTitle>
-                  <DimensionsGrid>
-                    <Field>
-                      <FieldTitle>Ширина (м)</FieldTitle>
-                      <InputBase
-                        type="number"
-                        min={1}
-                        value={formState.width}
-                        onChange={(event: ChangeEvent<HTMLInputElement>) =>
-                          setFormState((prev) => ({ ...prev, width: event.target.value }))
-                        }
-                        required
-                      />
-                    </Field>
-                    <Field>
-                      <FieldTitle>Высота (м)</FieldTitle>
-                      <InputBase
-                        type="number"
-                        min={1}
-                        value={formState.height}
-                        onChange={(event: ChangeEvent<HTMLInputElement>) =>
-                          setFormState((prev) => ({ ...prev, height: event.target.value }))
-                        }
-                        required
-                      />
-                    </Field>
-                    <Field>
-                      <FieldTitle>Сетка (м)</FieldTitle>
-                      <InputBase
-                        type="number"
-                        min={1}
-                        value={formState.gridSize}
-                        onChange={(event: ChangeEvent<HTMLInputElement>) =>
-                          setFormState((prev) => ({ ...prev, gridSize: event.target.value }))
-                        }
-                        required
-                      />
-                    </Field>
-                  </DimensionsGrid>
-                </FormSection>
-
-                <FormSection>
-                  <SectionTitle>Параметры</SectionTitle>
-                  <SectionGrid>
-                    <Field>
-                      <FieldTitle>
-                        Режим
-                        <TooltipIconWrapper title="Театр воображения скрывает сетку, а тактическая карта отображает точные клетки">
-                          <IconInfoCircle size={16} aria-hidden="true" />
-                        </TooltipIconWrapper>
-                      </FieldTitle>
-                      <SelectBase
-                        value={formState.mode}
-                        onChange={(event: ChangeEvent<HTMLSelectElement>) =>
-                          setFormState((prev) => ({
-                            ...prev,
-                            mode: event.target.value as SceneCreatePayload["mode"],
-                          }))
-                        }
-                      >
-                        <option value="theatre">Театр воображения</option>
-                        <option value="tactical">Тактическая карта</option>
-                      </SelectBase>
-                    </Field>
-                    <Field>
-                      <FieldTitle>
-                        Статус
-                        <TooltipIconWrapper title="Статус определяет видимость сцены для игроков и её готовность">
-                          <IconInfoCircle size={16} aria-hidden="true" />
-                        </TooltipIconWrapper>
-                      </FieldTitle>
-                      <SelectBase
-                        value={formState.status}
-                        onChange={(event: ChangeEvent<HTMLSelectElement>) =>
-                          setFormState((prev) => ({
-                            ...prev,
-                            status: event.target.value as SceneCreatePayload["status"],
-                          }))
-                        }
-                      >
-                        <option value="draft">Черновик</option>
-                        <option value="hidden">Скрыта</option>
-                        <option value="active">Активна</option>
-                      </SelectBase>
-                    </Field>
-                    <Field as="div">
-                      <FieldTitle>Теги</FieldTitle>
-                      <TagFieldWrapper>
-                        <TagArea>
-                          {formState.tags.map((tag: string) => (
-                            <TagChip key={tag}>
-                              {tag}
-                              <RemoveTagButton
-                                type="button"
-                                aria-label={`Удалить тег ${tag}`}
-                                onClick={() => removeTag(tag)}
-                              >
-                                ×
-                              </RemoveTagButton>
-                            </TagChip>
-                          ))}
-                          <TagInput
-                            value={tagInput}
-                            onChange={handleTagInputChange}
-                            onKeyDown={handleTagInputKeyDown}
-                            onFocus={() => setTagFocused(true)}
-                            onBlur={() => setTimeout(() => setTagFocused(false), 100)}
-                            placeholder="Добавьте тег"
-                          />
-                        </TagArea>
-                        {showTagSuggestions && (
-                          <TagSuggestions>
-                            {tagSuggestions.map((tag: string) => (
-                              <li key={tag}>
-                                <TagSuggestionButton
-                                  type="button"
-                                  onMouseDown={(event: ReactMouseEvent<HTMLButtonElement>) =>
-                                    event.preventDefault()
-                                  }
-                                  onClick={() => addTag(tag)}
-                                >
-                                  {tag}
-                                </TagSuggestionButton>
-                              </li>
-                            ))}
-                          </TagSuggestions>
-                        )}
-                      </TagFieldWrapper>
-                    </Field>
-                  </SectionGrid>
-                </FormSection>
-
-                {formError && <FormError>{formError}</FormError>}
-              </FormBody>
-              <StickyFooter>
-                <SecondaryButton
-                  type="button"
-                  onClick={handleFormCancel}
-                  disabled={isSubmitting}
-                >
-                  Отмена
-                </SecondaryButton>
-                <PrimaryButton type="submit" disabled={isSubmitting}>
-                  Сохранить
-                </PrimaryButton>
-              </StickyFooter>
-            </FormLayout>
-          </ModalCard>
-        </ModalOverlay>
-      )}
-
-      {previewScene && (
-        <ModalOverlay role="dialog" aria-modal="true">
-          <PreviewModalCard>
-            <ModalHeader>
-              <ModalTitle>{previewScene.name}</ModalTitle>
-              <CloseModalButton
-                type="button"
-                aria-label="Закрыть"
-                onClick={handleClosePreview}
-              >
-                ×
-              </CloseModalButton>
-            </ModalHeader>
-            <PreviewBody>
-              {previewScene.background ? (
-                <PreviewImageLarge src={previewScene.background} alt={previewScene.name} />
-              ) : (
-                <ListEmpty>Нет изображения</ListEmpty>
-              )}
-            </PreviewBody>
-          </PreviewModalCard>
-        </ModalOverlay>
-      )}
-
-      {menuAnchor && typeof document !== "undefined" &&
-        createPortal(
-          <MenuContainer
-            style={{
-              top: Math.min(menuAnchor.rect.bottom + 8, window.innerHeight - 140),
-              left: Math.min(menuAnchor.rect.left, window.innerWidth - 220),
-            }}
-          >
-            <MenuItemButton type="button" onClick={() => handleDuplicate(menuAnchor.id)}>
-              <IconCopy size={16} /> Дублировать
-            </MenuItemButton>
-          </MenuContainer>,
-          document.body
-        )}
-    </ScenesTabRoot>
->>>>>>> 4610b2b1
   );
 }
 
